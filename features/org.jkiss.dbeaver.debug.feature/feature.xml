<?xml version="1.0" encoding="UTF-8"?>
<feature
      id="org.jkiss.dbeaver.debug.feature"
      label="%featureName"
<<<<<<< HEAD
      version="6.1.43.qualifier"
=======
      version="6.1.44.qualifier"
>>>>>>> e95efd96
      provider-name="%providerName">

   <description>
      %description
   </description>

   <copyright>
      %copyright
   </copyright>

   <license url="%licenseURL">
      %license
   </license>

   <requires>
      <import feature="org.jkiss.dbeaver.ui.feature" version="7.0.0" match="greaterOrEqual"/>
      <import plugin="org.eclipse.debug.core" version="0.0.0" match="greaterOrEqual"/>
      <import plugin="org.eclipse.debug.ui" version="0.0.0" match="greaterOrEqual"/>
   </requires>

   <plugin id="org.jkiss.dbeaver.debug.core" download-size="0" install-size="0" version="0.0.0" unpack="false"/>
   <plugin id="org.jkiss.dbeaver.debug.ui" download-size="0" install-size="0" version="0.0.0" unpack="false"/>
   <plugin id="org.jkiss.dbeaver.ext.postgresql.debug.core" download-size="0" install-size="0" version="0.0.0" unpack="false"/>
   <plugin id="org.jkiss.dbeaver.ext.postgresql.debug.ui" download-size="0" install-size="0" version="0.0.0" unpack="false"/>

</feature><|MERGE_RESOLUTION|>--- conflicted
+++ resolved
@@ -2,11 +2,7 @@
 <feature
       id="org.jkiss.dbeaver.debug.feature"
       label="%featureName"
-<<<<<<< HEAD
-      version="6.1.43.qualifier"
-=======
       version="6.1.44.qualifier"
->>>>>>> e95efd96
       provider-name="%providerName">
 
    <description>
