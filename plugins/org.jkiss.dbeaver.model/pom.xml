<?xml version="1.0" encoding="UTF-8"?>
<project xsi:schemaLocation="http://maven.apache.org/POM/4.0.0 http://maven.apache.org/xsd/maven-4.0.0.xsd"
         xmlns="http://maven.apache.org/POM/4.0.0"
         xmlns:xsi="http://www.w3.org/2001/XMLSchema-instance">
    <modelVersion>4.0.0</modelVersion>
    <parent>
        <groupId>org.jkiss.dbeaver</groupId>
        <artifactId>plugins</artifactId>
        <version>1.0.0-SNAPSHOT</version>
         <relativePath>../</relativePath>
    </parent>
    <artifactId>org.jkiss.dbeaver.model</artifactId>
<<<<<<< HEAD
    <version>1.0.142-SNAPSHOT</version>
=======
    <version>1.0.143-SNAPSHOT</version>
>>>>>>> e95efd96
    <packaging>eclipse-plugin</packaging>



    <build>
        <plugins>
            <!-- Disable warns because of sun.security.util.* dependencies -->
            <plugin>
                <groupId>org.eclipse.tycho</groupId>
                <artifactId>tycho-compiler-plugin</artifactId>
                <version>${tycho-version}</version>
                <configuration>
                    <compilerArgument>-warn:none</compilerArgument>
                    <compilerArgument>-err:none</compilerArgument>
                </configuration>
            </plugin>
        </plugins>
    </build>


</project><|MERGE_RESOLUTION|>--- conflicted
+++ resolved
@@ -10,11 +10,7 @@
          <relativePath>../</relativePath>
     </parent>
     <artifactId>org.jkiss.dbeaver.model</artifactId>
-<<<<<<< HEAD
-    <version>1.0.142-SNAPSHOT</version>
-=======
     <version>1.0.143-SNAPSHOT</version>
->>>>>>> e95efd96
     <packaging>eclipse-plugin</packaging>
 
 
