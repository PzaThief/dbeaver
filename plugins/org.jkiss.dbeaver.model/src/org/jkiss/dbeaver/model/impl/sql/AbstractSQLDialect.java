/*
 * DBeaver - Universal Database Manager
 * Copyright (C) 2010-2021 DBeaver Corp and others
 *
 * Licensed under the Apache License, Version 2.0 (the "License");
 * you may not use this file except in compliance with the License.
 * You may obtain a copy of the License at
 *
 *     http://www.apache.org/licenses/LICENSE-2.0
 *
 * Unless required by applicable law or agreed to in writing, software
 * distributed under the License is distributed on an "AS IS" BASIS,
 * WITHOUT WARRANTIES OR CONDITIONS OF ANY KIND, either express or implied.
 * See the License for the specific language governing permissions and
 * limitations under the License.
 */
package org.jkiss.dbeaver.model.impl.sql;

import org.jkiss.code.NotNull;
import org.jkiss.code.Nullable;
import org.jkiss.dbeaver.model.*;
import org.jkiss.dbeaver.model.data.DBDBinaryFormatter;
import org.jkiss.dbeaver.model.data.DBDDataFilter;
import org.jkiss.dbeaver.model.impl.data.formatters.BinaryFormatterHexNative;
import org.jkiss.dbeaver.model.runtime.DBRProgressMonitor;
import org.jkiss.dbeaver.model.sql.SQLConstants;
import org.jkiss.dbeaver.model.sql.SQLDialect;
import org.jkiss.dbeaver.model.sql.SQLStateType;
import org.jkiss.dbeaver.model.sql.SQLUtils;
import org.jkiss.dbeaver.model.sql.parser.SQLSemanticProcessor;
import org.jkiss.dbeaver.model.struct.*;
import org.jkiss.dbeaver.model.struct.rdb.DBSProcedure;
import org.jkiss.dbeaver.model.struct.rdb.DBSProcedureParameter;
import org.jkiss.dbeaver.model.struct.rdb.DBSProcedureParameterKind;
import org.jkiss.dbeaver.model.struct.rdb.DBSProcedureType;
import org.jkiss.utils.ArrayUtils;
import org.jkiss.utils.CommonUtils;
import org.jkiss.utils.Pair;

import java.util.*;

/**
 * Abstract SQL Dialect
 */
public abstract class AbstractSQLDialect implements SQLDialect {

    public static final String ID = "basic";

    private static final String[] DEFAULT_LINE_COMMENTS = { "//"};
    private static final String[] QUERY_KEYWORDS = new String[] { SQLConstants.KEYWORD_SELECT };
    private static final String[] EXEC_KEYWORDS = new String[0];
    private static final String[] DDL_KEYWORDS = new String[0];

    public static final String[][] DEFAULT_IDENTIFIER_QUOTES = {{"\"", "\""}};
    public static final String[][] DEFAULT_STRING_QUOTES = {{"'", "'"}};
    private static final String[][] DEFAULT_BEGIN_END_BLOCK = new String[0][];
    private static final String[] CORE_NON_TRANSACTIONAL_KEYWORDS = new String[0];
    public static final String[] DML_KEYWORDS = new String[0];

    // Keywords
    private TreeMap<String, DBPKeywordType> allKeywords = new TreeMap<>();

    private final TreeSet<String> reservedWords = new TreeSet<>();
    protected final TreeSet<String> functions = new TreeSet<>();
    protected final TreeSet<String> types = new TreeSet<>();
    protected final TreeSet<String> tableQueryWords = new TreeSet<>();
    protected final TreeSet<String> columnQueryWords = new TreeSet<>();
    // Comments
    private Pair<String, String> multiLineComments = new Pair<>(SQLConstants.ML_COMMENT_START, SQLConstants.ML_COMMENT_END);
    private Map<String, Integer> keywordsIndent = new HashMap<>();

    protected AbstractSQLDialect() {
    }

    @Nullable
    @Override
    public String[][] getIdentifierQuoteStrings() {
        return DEFAULT_IDENTIFIER_QUOTES;
    }

    @NotNull
    @Override
    public String[][] getStringQuoteStrings() {
        return DEFAULT_STRING_QUOTES;
    }

    @NotNull
    @Override
    public String[] getQueryKeywords() {
        return QUERY_KEYWORDS;
    }

    @NotNull
    @Override
    public String[] getExecuteKeywords() {
        return EXEC_KEYWORDS;
    }

    @NotNull
    @Override
    public String[] getDDLKeywords() {
        return DDL_KEYWORDS;
    }

    protected void addSQLKeyword(String keyword) {
        reservedWords.add(keyword);
        allKeywords.put(keyword, DBPKeywordType.KEYWORD);
    }

    protected void removeSQLKeyword(String keyword) {
        reservedWords.remove(keyword);
        allKeywords.remove(keyword);
    }

    protected void addSQLKeywords(Collection<String> allKeywords) {
        for (String kw : allKeywords) {
            addSQLKeyword(kw);
        }
    }

    protected void setKeywordIndent(String ketyword, int indent) {
        keywordsIndent.put(ketyword, indent);
    }

    protected void addFunctions(Collection<String> allFunctions) {
        functions.addAll(allFunctions);
        addKeywords(allFunctions, DBPKeywordType.FUNCTION);
    }

    protected void turnFunctionIntoKeyword(String function) {
        functions.remove(function);
        addKeywords(Collections.singletonList(function), DBPKeywordType.KEYWORD);
    }

    protected void addDataTypes(Collection<String> allTypes) {
        for (String type : allTypes) {
            types.add(type.toUpperCase(Locale.ENGLISH));
        }
        addKeywords(allTypes, DBPKeywordType.TYPE);
    }

    /**
     * Add keywords.
     *
     * @param set  keywords. Must be in upper case.
     * @param type keyword type
     */
    protected void addKeywords(Collection<String> set, DBPKeywordType type) {
        if (set != null) {
            for (String keyword : set) {
                keyword = keyword.toUpperCase(Locale.ENGLISH);
                reservedWords.add(keyword);
                DBPKeywordType oldType = allKeywords.get(keyword);
                if (oldType != DBPKeywordType.KEYWORD) {
                    // We can't mark keywords as functions or types because keywords are reserved and
                    // if some identifier conflicts with keyword it must be quoted.
                    allKeywords.put(keyword, type);
                }
            }
        }
    }

    @NotNull
    @Override
    public Set<String> getReservedWords() {
        return reservedWords;
    }

    @NotNull
    @Override
    public Set<String> getFunctions(@Nullable DBPDataSource dataSource) {
        return functions;
    }

    @NotNull
    @Override
    public TreeSet<String> getDataTypes(@Nullable DBPDataSource dataSource) {
        return types;
    }

    @Override
    public DBPKeywordType getKeywordType(@NotNull String word) {
        return allKeywords.get(word.toUpperCase(Locale.ENGLISH));
    }

    @NotNull
    @Override
    public List<String> getMatchedKeywords(@NotNull String word) {
        word = word.toUpperCase(Locale.ENGLISH);
        List<String> result = new ArrayList<>();
        for (String keyword : allKeywords.tailMap(word).keySet()) {
            if (keyword.startsWith(word)) {
                result.add(keyword);
            } else {
                break;
            }
        }
        return result;
    }

    @Override
    public boolean isKeywordStart(@NotNull String word) {
        SortedMap<String, DBPKeywordType> map = allKeywords.tailMap(word.toUpperCase(Locale.ENGLISH));
        return !map.isEmpty() && map.firstKey().startsWith(word);
    }

    @Override
    public boolean isEntityQueryWord(@NotNull String word) {
        return tableQueryWords.contains(word.toUpperCase(Locale.ENGLISH));
    }

    @Override
    public boolean isAttributeQueryWord(@NotNull String word) {
        return columnQueryWords.contains(word.toUpperCase(Locale.ENGLISH));
    }

    @Override
    public int getKeywordNextLineIndent(@NotNull String word) {
        Integer indent = keywordsIndent.get(word.toUpperCase(Locale.ENGLISH));
        return indent == null ? 0 : indent;
    }

    @NotNull
    @Override
    public String getSearchStringEscape() {
        return "";
    }

    @Override
    public char getStringEscapeCharacter() {
        return 0;
    }

    @Override
    public int getCatalogUsage() {
        return USAGE_NONE;
    }

    @Override
    public int getSchemaUsage() {
        return USAGE_NONE;
    }

    @NotNull
    @Override
    public String getCatalogSeparator() {
        return String.valueOf(SQLConstants.STRUCT_SEPARATOR);
    }

    @Override
    public char getStructSeparator() {
        return SQLConstants.STRUCT_SEPARATOR;
    }

    @NotNull
    @Override
    public String[] getParametersPrefixes() {
        return new String[0];//{String.valueOf(SQLConstants.DEFAULT_PARAMETER_PREFIX)};
    }

    @Override
    public boolean isCatalogAtStart() {
        return true;
    }

    @NotNull
    @Override
    public SQLStateType getSQLStateType() {
        return SQLStateType.SQL99;
    }

    @NotNull
    @Override
    public String getScriptDelimiter() {
        return ";"; //$NON-NLS-1$
    }

    @Nullable
    @Override
    public String getScriptDelimiterRedefiner() {
        return null;
    }

    @Override
    public String[][] getBlockBoundStrings() {
        return DEFAULT_BEGIN_END_BLOCK;
    }

    @Nullable
    @Override
    public String[] getBlockHeaderStrings() {
        return null;
    }

    @Nullable
    @Override
    public String[] getInnerBlockPrefixes() {
        return null;
    }

    @Override
    public boolean validIdentifierStart(char c) {
        return Character.isLetter(c);
    }

    @Override
    public boolean validIdentifierPart(char c, boolean quoted) {
        return Character.isLetter(c) || Character.isDigit(c) || c == '_';
    }

    @Override
    public boolean useCaseInsensitiveNameLookup() {
        return false;
    }

    @Override
    public boolean supportsUnquotedMixedCase() {
        return true;
    }

    @Override
    public boolean supportsQuotedMixedCase() {
        return true;
    }

    @NotNull
    @Override
    public DBPIdentifierCase storesUnquotedCase() {
        return DBPIdentifierCase.UPPER;
    }

    @NotNull
    @Override
    public DBPIdentifierCase storesQuotedCase() {
        return DBPIdentifierCase.MIXED;
    }

    @NotNull
    @Override
    public String getTypeCastClause(DBSAttributeBase attribute, String expression) {
        return expression;
    }

    @Override
    public boolean isQuotedIdentifier(String identifier) {
        {
            final String[][] quoteStrings = this.getIdentifierQuoteStrings();
            if (ArrayUtils.isEmpty(quoteStrings)) {
                return false;
            }
            for (String[] quoteString : quoteStrings) {
                if (identifier.startsWith(quoteString[0]) && identifier.endsWith(quoteString[1])) {
                    return true;
                }
            }
        }
        return false;
    }

    @Override
    public String getQuotedIdentifier(String str, boolean forceCaseSensitive, boolean forceQuotes) {
        if (isQuotedIdentifier(str)) {
            // Already quoted
            return str;
        }
        String[][] quoteStrings = this.getIdentifierQuoteStrings();
        if (ArrayUtils.isEmpty(quoteStrings)) {
            return str;
        }

        // Check for keyword conflict
        final DBPKeywordType keywordType = this.getKeywordType(str);
        boolean hasBadChars = forceQuotes ||
            ((keywordType == DBPKeywordType.KEYWORD || keywordType == DBPKeywordType.TYPE || keywordType == DBPKeywordType.OTHER) &&
                this.isQuoteReservedWords());

        if (!hasBadChars && !str.isEmpty()) {
            hasBadChars = !this.validIdentifierStart(str.charAt(0));
        }
        if (!hasBadChars && forceCaseSensitive) {
            // Check for case of quoted idents. Do not check for unquoted case - we don't need to quote em anyway
            // Disable supportsQuotedMixedCase checking. Let's quote identifiers always if storage case doesn't match actual case
            // unless database use case-insensitive search always (e.g. MySL with lower_case_table_names <> 0)
            if (!this.useCaseInsensitiveNameLookup()) {
                // See how unquoted identifiers are stored
                // If passed identifier case differs from unquoted then we need to escape it
                switch (this.storesUnquotedCase()) {
                    case UPPER:
                        hasBadChars = !str.equals(str.toUpperCase());
                        break;
                    case LOWER:
                        hasBadChars = !str.equals(str.toLowerCase());
                        break;
                }
            }
        }

        // Check for bad characters
        if (!hasBadChars && !str.isEmpty()) {
            for (int i = 0; i < str.length(); i++) {
                if (!this.validIdentifierPart(str.charAt(i), false)) {
                    hasBadChars = true;
                    break;
                }
            }
        }
        if (!hasBadChars) {
            return str;
        }

        // Escape quote chars
        for (int i = 0; i < quoteStrings.length; i++) {
            String q1 = quoteStrings[i][0], q2 = quoteStrings[i][1];
            if (q1.equals(q2) && (q1.equals("\"") || q1.equals("'"))) {
                if (str.contains(q1)) {
                    str = str.replace(q1, q1 + q1);
                }
            }
        }
        // Escape with first (default) quote string
        return quoteStrings[0][0] + str + quoteStrings[0][1];
    }

    @Override
    public String getUnquotedIdentifier(String identifier) {
        String[][] quoteStrings = this.getIdentifierQuoteStrings();
        if (ArrayUtils.isEmpty(quoteStrings)) {
            quoteStrings = BasicSQLDialect.DEFAULT_IDENTIFIER_QUOTES;
        }
        for (int i = 0; i < quoteStrings.length; i++) {
            identifier = DBUtils.getUnQuotedIdentifier(identifier, quoteStrings[i][0], quoteStrings[i][1]);
        }
        return identifier;
    }

    @NotNull
    @Override
    public String escapeString(String string) {
        return string.replace("'", "''");
    }

    @NotNull
    @Override
    public String unEscapeString(String string) {
        return CommonUtils.notEmpty(string).replace("''", "'");
    }

    @NotNull
    @Override
    public String escapeScriptValue(DBSAttributeBase attribute, @NotNull Object value, @NotNull String strValue) {
        if (value instanceof UUID) {
            return '\'' + escapeString(strValue) + '\'';
        }
        return strValue;
    }

    @NotNull
    @Override
    public MultiValueInsertMode getDefaultMultiValueInsertMode() {
        return MultiValueInsertMode.NOT_SUPPORTED;
    }

    @Override
    public String addFiltersToQuery(DBRProgressMonitor monitor, DBPDataSource dataSource, String query, DBDDataFilter filter) {
        return SQLSemanticProcessor.addFiltersToQuery(monitor, dataSource, query, filter);
    }

    @Override
    public boolean supportsSubqueries() {
        return true;
    }

    @Override
    public boolean supportsAliasInSelect() {
        return false;
    }

    @Override
    public boolean supportsAliasInUpdate() {
        return false;
    }

    @Override
    public boolean supportsTableDropCascade() {
        return false;
    }

    @Override
    public boolean supportsOrderByIndex() {
        return true;
    }

    @Override
    public boolean supportsNestedComments() {
        return false;
    }

    @Override
    public boolean supportsCommentQuery() {
        return false;
    }

    @Override
    public boolean supportsNullability() {
        return true;
    }

    @Override
    public Pair<String, String> getMultiLineComments() {
        return multiLineComments;
    }

    @Override
    public String[] getSingleLineComments() {
        return DEFAULT_LINE_COMMENTS;
    }

    @Override
    public boolean isDelimiterAfterQuery() {
        return false;
    }

    @Override
    public boolean isDelimiterAfterBlock() {
        return false;
    }

    @Override
    public boolean needsDelimiterFor(String firstKeyword, String lastKeyword) {
        return false;
    }

    @NotNull
    @Override
    public DBDBinaryFormatter getNativeBinaryFormatter() {
        return BinaryFormatterHexNative.INSTANCE;
    }

    @Override
    public String getTestSQL() {
        return null;
    }

    @Nullable
    @Override
    public String getDualTableName() {
        return null;
    }

    @Override
    public boolean isTransactionModifyingQuery(String queryString) {
        queryString = SQLUtils.stripComments(this, queryString);
        if (queryString.isEmpty()) {
            // Empty query - must be some metadata reading or something
            // anyhow it shouldn't be transactional
            return false;
        }
        String firstKeyword = SQLUtils.getFirstKeyword(this, queryString);
        if (firstKeyword.isEmpty()) {
            return false;
        }
        firstKeyword = firstKeyword.toUpperCase(Locale.ENGLISH);
        return isTransactionModifyingKeyword(firstKeyword);
    }

    @Nullable
    @Override
    public String[] getTransactionCommitKeywords() {
        return null;
    }

    @Nullable
    @Override
    public String[] getTransactionRollbackKeywords() {
        return null;
    }

    protected boolean isTransactionModifyingKeyword(String firstKeyword) {
        if (getKeywordType(firstKeyword) != DBPKeywordType.KEYWORD) {
            return false;
        }
        if (SQLConstants.KEYWORD_SELECT.equals(firstKeyword) ||
            "SHOW".equals(firstKeyword) ||
            "USE".equals(firstKeyword) ||
            "SET".equals(firstKeyword))
        {
            return false;
        }
        return true;
    }

    private static boolean containsKeyword(String[] keywords, String keyword) {
        if (keywords == null) {
            return false;
        }
        for (int i = 0; i < keywords.length; i++) {
            if (keyword.equals(keywords[i])) return true;
        }
        return false;
    }

    @Override
    @NotNull
    public String[] getDMLKeywords() {
        return DML_KEYWORDS;
    }

    @NotNull
    public String[] getNonTransactionKeywords() {
        return CORE_NON_TRANSACTIONAL_KEYWORDS;
    }

    public boolean isQuoteReservedWords() {
        return true;
    }

    @Override
    public boolean isCRLFBroken() {
        return false;
    }

    @Override
    public String getColumnTypeModifiers(@NotNull DBPDataSource dataSource, @NotNull DBSTypedObject column, @NotNull String typeName, @NotNull DBPDataKind dataKind) {
        typeName = CommonUtils.notEmpty(typeName).toUpperCase(Locale.ENGLISH);
        if (column instanceof DBSObject) {
            // If type is UDT (i.e. we can find it in type list) and type precision == column precision
            // then do not use explicit precision in column definition
            final DBSDataType dataType;
            if (column instanceof DBSTypedObjectEx) {
                dataType = ((DBSTypedObjectEx) column).getDataType();
            } else {
                dataType = DBUtils.getLocalDataType(((DBSObject) column).getDataSource(), column.getTypeName());
            }
            if (dataType != null && CommonUtils.equalObjects(dataType.getScale(), column.getScale()) &&
                ((CommonUtils.toInt(dataType.getPrecision()) > 0 && CommonUtils.equalObjects(dataType.getPrecision(), column.getPrecision())) ||
                    (dataType.getMaxLength() > 0 && dataType.getMaxLength() == column.getMaxLength()))) {
                return null;
            }
        }
        if (dataKind == DBPDataKind.STRING) {
            if (typeName.indexOf('(') == -1) {
                long maxLength = column.getMaxLength();
                if (maxLength > 0 && maxLength != Integer.MAX_VALUE && maxLength != Long.MAX_VALUE) {
                    Object maxStringLength = dataSource.getDataSourceFeature(DBConstants.FEATURE_MAX_STRING_LENGTH);
                    if (maxStringLength instanceof Number) {
                        int lengthLimit = ((Number) maxStringLength).intValue();
                        if (lengthLimit < 0) {
                            return null;
                        } else if (lengthLimit < maxLength) {
                            maxLength = lengthLimit;
                        }
                    }
                    return "(" + maxLength + ")";
                }
            }
        } else if ((dataKind == DBPDataKind.CONTENT || dataKind == DBPDataKind.BINARY) && !typeName.contains("LOB")) {
            final long maxLength = column.getMaxLength();
            if (maxLength > 0 && maxLength < Integer.MAX_VALUE) {
                return "(" + maxLength + ')';
            }
        } else if (dataKind == DBPDataKind.NUMERIC) {
            if (typeName.equals("DECIMAL") || typeName.equals("NUMERIC") || typeName.equals("NUMBER")) {
                Integer scale = column.getScale();
                int precision = CommonUtils.toInt(column.getPrecision());
                if (precision == 0) {
                    precision = (int) column.getMaxLength();
                    if (precision > 0) {
                        // FIXME: max length is actually length in character.
                        // FIXME: On Oracle it returns bigger values than maximum (#1767)
                        // FIXME: in other DBs it equals to precision in most cases
                        //precision--; // One character for sign?
                    }
                }
                if (scale != null && scale >= 0 && precision >= 0 && !(scale == 0 && precision == 0)) {
                    /*if (scale == 0) {
                        return "(" + precision + ')';
                    } else */{
                        return "(" + precision + ',' + scale + ')';
                    }
                }
            } else if (typeName.equals("BIT")) {
                // Bit string?
                int precision = CommonUtils.toInt(column.getPrecision());
                if (precision > 1) {
                    return "(" + precision + ')';
                }
            }
        }
        return null;
    }

    @Override
    public String formatStoredProcedureCall(DBPDataSource dataSource, String sqlText) {
        return sqlText;
    }

    /**
     * @param inParameters empty list to collect IN parameters
     */
    protected int getMaxParameterLength(Collection<? extends DBSProcedureParameter> parameters, List<DBSProcedureParameter> inParameters) {
        int maxParamLength = 0;
        for (DBSProcedureParameter param : parameters) {
            if (param.getParameterKind() == DBSProcedureParameterKind.IN) {
                inParameters.add(param);
                if (param.getName().length() > maxParamLength) {
                    maxParamLength = param.getName().length();
                }
            }
        }
        return maxParamLength;
    }

    protected boolean useBracketsForExec() {
        return false;
    }

    // first line of the call stored procedure SQL (to be overridden)
    protected String getStoredProcedureCallInitialClause(DBSProcedure proc) {
        String[] executeKeywords = getExecuteKeywords();
        if (proc.getProcedureType() == DBSProcedureType.FUNCTION || ArrayUtils.isEmpty(executeKeywords)) {
            return SQLConstants.KEYWORD_SELECT + " " + proc.getFullyQualifiedName(DBPEvaluationContext.DML);
        } else {
            return executeKeywords[0] + " " + proc.getFullyQualifiedName(DBPEvaluationContext.DML);
        }
    }

    @Override
    public void generateStoredProcedureCall(StringBuilder sql, DBSProcedure proc, Collection<? extends DBSProcedureParameter> parameters) {
        List<DBSProcedureParameter> inParameters = new ArrayList<>();
        if (parameters != null) {
            inParameters.addAll(parameters);
        }
        //getMaxParameterLength(parameters, inParameters);
        boolean useBrackets = useBracketsForExec();
        if (useBrackets) sql.append("{ ");
        sql.append(getStoredProcedureCallInitialClause(proc)).append("(");
        if (!inParameters.isEmpty()) {
            boolean first = true;
            for (DBSProcedureParameter parameter : inParameters) {
                switch (parameter.getParameterKind()) {
                    case IN:
                        if (!first) {
                            sql.append(",");
                        }
                        sql.append(":").append(CommonUtils.escapeIdentifier(parameter.getName()));
                        break;
                    case RETURN:
                        continue;
                    default:
                        if (isStoredProcedureCallIncludesOutParameters()) {
                            if (!first) {
                                sql.append(",");
                            }
                            sql.append("?");
                        }
                        break;
                }
                String typeName = parameter.getParameterType().getFullTypeName();
//                sql.append("\t-- put the ").append(parameter.getName())
//                    .append(" parameter value instead of '").append(parameter.getName()).append("' (").append(typeName).append(")");
                first = false;
            }
        }
        sql.append(")");
        if (!useBrackets) {
            sql.append(";");
        } else {
            sql.append(" }");
        }
        sql.append("\n\n");
    }

    protected boolean isStoredProcedureCallIncludesOutParameters() {
        return true;
    }

    @Override
    public boolean isDisableScriptEscapeProcessing() {
        return false;
    }

    @Override
    public boolean supportsAlterTableConstraint() {
        return true;
    }

<<<<<<< HEAD
    @Override
    public String generateTableUpdateBegin(String tableName) {
        return "UPDATE " + tableName;
    }

    @Override
    public String generateTableUpdateSet() {
        return "SET ";
    }

    @Override
    public String generateTableDeleteFrom(String tableName) {
        return "DELETE FROM " + tableName;
    }
=======
>>>>>>> e95efd96
}<|MERGE_RESOLUTION|>--- conflicted
+++ resolved
@@ -784,21 +784,4 @@
         return true;
     }
 
-<<<<<<< HEAD
-    @Override
-    public String generateTableUpdateBegin(String tableName) {
-        return "UPDATE " + tableName;
-    }
-
-    @Override
-    public String generateTableUpdateSet() {
-        return "SET ";
-    }
-
-    @Override
-    public String generateTableDeleteFrom(String tableName) {
-        return "DELETE FROM " + tableName;
-    }
-=======
->>>>>>> e95efd96
 }