--- conflicted
+++ resolved
@@ -483,7 +483,6 @@
                     <property name="connectTimeout" value="20"/>
                 </driver>
 
-<<<<<<< HEAD
                 <driver
                         id="postgres-gcloud-jdbc"
                         label="Google Cloud SQL - PostgreSQL"
@@ -510,7 +509,7 @@
                     <property name="connectTimeout" value="20"/>
                     <property name="socketFactory" value="com.google.cloud.sql.postgres.SocketFactory"/>
                 </driver>
-=======
+
                 <provider-properties drivers="*">
                     <propertyGroup label="Database list">
                         <property id="@dbeaver-show-non-default-db@" label="Show all databases" type="boolean" description="Show all databases on server. Otherwise show current database only."/>
@@ -522,7 +521,6 @@
                     </propertyGroup>
                 </provider-properties>
 
->>>>>>> e279146b
             </drivers>
 
             <nativeClients>
