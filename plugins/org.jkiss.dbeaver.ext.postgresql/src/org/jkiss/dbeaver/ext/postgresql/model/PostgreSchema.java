/*
 * DBeaver - Universal Database Manager
 * Copyright (C) 2010-2020 DBeaver Corp and others
 *
 * Licensed under the Apache License, Version 2.0 (the "License");
 * you may not use this file except in compliance with the License.
 * You may obtain a copy of the License at
 *
 *     http://www.apache.org/licenses/LICENSE-2.0
 *
 * Unless required by applicable law or agreed to in writing, software
 * distributed under the License is distributed on an "AS IS" BASIS,
 * WITHOUT WARRANTIES OR CONDITIONS OF ANY KIND, either express or implied.
 * See the License for the specific language governing permissions and
 * limitations under the License.
 */
package org.jkiss.dbeaver.ext.postgresql.model;

import org.jkiss.code.NotNull;
import org.jkiss.code.Nullable;
import org.jkiss.dbeaver.DBException;
import org.jkiss.dbeaver.Log;
import org.jkiss.dbeaver.ext.postgresql.PostgreConstants;
import org.jkiss.dbeaver.ext.postgresql.PostgreUtils;
import org.jkiss.dbeaver.model.*;
import org.jkiss.dbeaver.model.edit.DBEPersistAction;
import org.jkiss.dbeaver.model.exec.DBCException;
import org.jkiss.dbeaver.model.exec.DBCSession;
import org.jkiss.dbeaver.model.exec.jdbc.JDBCPreparedStatement;
import org.jkiss.dbeaver.model.exec.jdbc.JDBCResultSet;
import org.jkiss.dbeaver.model.exec.jdbc.JDBCSession;
import org.jkiss.dbeaver.model.exec.jdbc.JDBCStatement;
import org.jkiss.dbeaver.model.impl.jdbc.JDBCUtils;
import org.jkiss.dbeaver.model.impl.jdbc.cache.JDBCCompositeCache;
import org.jkiss.dbeaver.model.impl.jdbc.cache.JDBCObjectCache;
import org.jkiss.dbeaver.model.impl.jdbc.cache.JDBCObjectLookupCache;
import org.jkiss.dbeaver.model.impl.jdbc.cache.JDBCStructLookupCache;
import org.jkiss.dbeaver.model.impl.jdbc.struct.JDBCTable;
import org.jkiss.dbeaver.model.meta.Association;
import org.jkiss.dbeaver.model.meta.Property;
import org.jkiss.dbeaver.model.runtime.DBRProgressMonitor;
import org.jkiss.dbeaver.model.sql.SQLUtils;
import org.jkiss.dbeaver.model.struct.*;
import org.jkiss.dbeaver.model.struct.rdb.DBSProcedureContainer;
import org.jkiss.dbeaver.model.struct.rdb.DBSSchema;
import org.jkiss.utils.CommonUtils;

import java.lang.reflect.Array;
import java.sql.ResultSet;
import java.sql.SQLException;
import java.util.ArrayList;
import java.util.Collection;
import java.util.List;
import java.util.Map;
import java.util.stream.Collectors;

/**
 * PostgreSchema
 */
public class PostgreSchema implements
    DBSSchema,
    PostgreTableContainer,
    DBPNamedObject2,
    DBPSaveableObject,
    DBPRefreshableObject,
    DBPSystemObject,
    DBSProcedureContainer,
    DBPObjectStatisticsCollector,
    PostgreObject,
    PostgreScriptObject,
    PostgrePrivilegeOwner,
    DBPScriptObjectExt2
{

    private static final Log log = Log.getLog(PostgreSchema.class);

    private final PostgreDatabase database;
    protected long oid;
    protected String name;
    protected String description;
    protected long ownerId;
    private Object schemaAcl;
    protected boolean persisted;

    private final ExtensionCache extensionCache;
    private final AggregateCache aggregateCache;
    private final TableCache tableCache;
    private final ConstraintCache constraintCache;
    private final ProceduresCache proceduresCache;
    private final IndexCache indexCache;
    private final PostgreDataTypeCache dataTypeCache;
    protected volatile boolean hasStatistics;

    PostgreSchema(PostgreDatabase database, String name) {
        this.database = database;
        this.name = name;

        extensionCache = new ExtensionCache();
        aggregateCache = new AggregateCache();
        tableCache = createTableCache();
        constraintCache = createConstraintCache();
        indexCache = new IndexCache();
        proceduresCache = createProceduresCache();
        dataTypeCache = new PostgreDataTypeCache();
    }

    @NotNull
    protected TableCache createTableCache() {
        return new TableCache();
    }

    @NotNull
    protected ConstraintCache createConstraintCache() {
        return new ConstraintCache();
    }

    @NotNull
    protected ProceduresCache createProceduresCache() {
        return new ProceduresCache();
    }

    public PostgreSchema(PostgreDatabase database, String name, ResultSet dbResult)
        throws SQLException {
        this(database, name);

        this.loadInfo(dbResult);
    }

    public PostgreSchema(PostgreDatabase database, String name, PostgreRole owner) {
        this(database, name);
        this.ownerId = owner == null ? 0 : owner.getObjectId();
    }

    protected void loadInfo(ResultSet dbResult)
        throws SQLException
    {
        this.oid = JDBCUtils.safeGetLong(dbResult, "oid");
        this.ownerId = JDBCUtils.safeGetLong(dbResult, "nspowner");
        this.description = JDBCUtils.safeGetString(dbResult, "description");
        this.schemaAcl = JDBCUtils.safeGetObject(dbResult, "nspacl");
        this.persisted = true;
    }

    @NotNull
    //@Property(viewable = false, order = 2)
    public PostgreDatabase getDatabase() {
        return database;
    }

    @NotNull
    @Override
    @Property(viewable = true, order = 1)
    public String getName() {
        return name;
    }

    @Override
    public void setName(String newName) {
        this.name = newName;
    }

    @Property(viewable = false, order = 2)
    @Override
    public long getObjectId() {
        return this.oid;
    }

    @Property(order = 4)
    public PostgreRole getOwner(DBRProgressMonitor monitor) throws DBException {
        return database.getDataSource().getServerType().supportsRoles() ? database.getRoleById(monitor, ownerId) : null;
    }

    @Override
    public Collection<PostgrePrivilege> getPrivileges(DBRProgressMonitor monitor, boolean includeNestedObjects) throws DBException {
        return PostgreUtils.extractPermissionsFromACL(monitor, this, schemaAcl);
    }

    @Override
    public String generateChangeOwnerQuery(String owner) {
        return null;
    }

    public void setOwner(PostgreRole role) {
        this.ownerId = role == null ? 0 : role.getObjectId();
    }

    @Property(viewable = true, editable = true, updatable = true, multiline = true, order = 100)
    @Nullable
    @Override
    public String getDescription() {
        return description;
    }

    public void setDescription(String description) {
        this.description = description;
    }

    @Override
    public PostgreDatabase getParentObject() {
        return database;
    }

    @NotNull
    @Override
    public PostgreDataSource getDataSource() {
        return database.getDataSource();
    }

    @Override
    public PostgreSchema getSchema() {
        return this;
    }

    @Override
    public boolean isPersisted() {
        return persisted;
    }

    @Override
    public void setPersisted(boolean persisted) {
        this.persisted = persisted;
    }


    @Association
    public Collection<PostgreExtension> getExtensions(DBRProgressMonitor monitor)
        throws DBException {
        return extensionCache.getAllObjects(monitor, this);
    }

    @Association
    public Collection<PostgreAggregate> getAggregateFunctions(DBRProgressMonitor monitor)
        throws DBException {
        return aggregateCache.getAllObjects(monitor, this);
    }

    @Association
    public Collection<PostgreIndex> getIndexes(DBRProgressMonitor monitor)
        throws DBException {
        return indexCache.getObjects(monitor, this, null);
    }

    public PostgreIndex getIndex(DBRProgressMonitor monitor, long indexId) throws DBException {
        for (PostgreIndex index : indexCache.getAllObjects(monitor, this)) {
            if (index.getObjectId() == indexId) {
                return index;
            }
        }
        return null;
    }

    public PostgreTableBase getTable(DBRProgressMonitor monitor, long tableId)
        throws DBException {
        for (PostgreClass table : getTableCache().getAllObjects(monitor, this)) {
            if (table.getObjectId() == tableId) {
                return (PostgreTableBase) table;
            }
        }

        return null;
    }

    public TableCache getTableCache() {
        return this.tableCache;
    }

    public ConstraintCache getConstraintCache() {
        return this.constraintCache;
    }

    public ProceduresCache getProceduresCache() {
        return this.proceduresCache;
    }

    public IndexCache getIndexCache() {
        return indexCache;
    }

    public PostgreDataTypeCache getDataTypeCache() {
        return dataTypeCache;
    }

    @Association
    public Collection<? extends PostgreTable> getTables(DBRProgressMonitor monitor)
        throws DBException {
        return getTableCache().getTypedObjects(monitor, this, PostgreTable.class)
            .stream()
            .filter(table -> !table.isPartition())
            .collect(Collectors.toCollection(ArrayList::new));
    }

    @Association
    public Collection<PostgreView> getViews(DBRProgressMonitor monitor)
        throws DBException {
        return getTableCache().getTypedObjects(monitor, this, PostgreView.class);
    }

    @Association
    public Collection<PostgreMaterializedView> getMaterializedViews(DBRProgressMonitor monitor)
        throws DBException {
        return getTableCache().getTypedObjects(monitor, this, PostgreMaterializedView.class);
    }

    @Association
    public PostgreMaterializedView getMaterializedView(DBRProgressMonitor monitor, String name)
            throws DBException {
        return getTableCache().getObject(monitor, this, name, PostgreMaterializedView.class);
    }

    @Association
    public Collection<PostgreSequence> getSequences(DBRProgressMonitor monitor)
        throws DBException {
        return getTableCache().getTypedObjects(monitor, this, PostgreSequence.class);
    }

    @Association
    public PostgreSequence getSequence(DBRProgressMonitor monitor, String name)
        throws DBException {
        return getTableCache().getObject(monitor, this, name, PostgreSequence.class);
    }

    @Association
    public Collection<PostgreProcedure> getProcedures(DBRProgressMonitor monitor)
        throws DBException {
        return getProceduresCache().getAllObjects(monitor, this);
    }

    public PostgreProcedure getProcedure(DBRProgressMonitor monitor, String procName)
        throws DBException {
        return getProceduresCache().getObject(monitor, this, procName);
    }

    public PostgreProcedure getProcedure(DBRProgressMonitor monitor, long oid)
        throws DBException {
        for (PostgreProcedure proc : getProceduresCache().getAllObjects(monitor, this)) {
            if (proc.getObjectId() == oid) {
                return proc;
            }
        }
        return null;
    }

    @Override
    public Collection<? extends JDBCTable> getChildren(@NotNull DBRProgressMonitor monitor)
        throws DBException {
        return getTableCache().getTypedObjects(monitor, this, PostgreTableReal.class);
    }

    @Override
    public JDBCTable getChild(@NotNull DBRProgressMonitor monitor, @NotNull String childName)
        throws DBException {
        return getTableCache().getObject(monitor, this, childName);
    }

    @NotNull
    @Override
    public Class<? extends DBSEntity> getPrimaryChildType(@Nullable DBRProgressMonitor monitor) throws DBException {
        return PostgreTableRegular.class;
    }

    @Override
    public synchronized void cacheStructure(@NotNull DBRProgressMonitor monitor, int scope)
        throws DBException {
        monitor.subTask("Cache tables");
        getTableCache().getAllObjects(monitor, this);
        if ((scope & STRUCT_ATTRIBUTES) != 0) {
            monitor.subTask("Cache table columns");
            getTableCache().loadChildren(monitor, this, null);
        }
        if ((scope & STRUCT_ASSOCIATIONS) != 0) {
            monitor.subTask("Cache constraints");
            constraintCache.getAllObjects(monitor, this);
            monitor.subTask("Cache indexes");
            indexCache.getAllObjects(monitor, this);
            if (getDataSource().getServerType().supportsInheritance()) {
                monitor.subTask("Cache inheritance");
                try {
                    cacheTableInheritance(monitor);
                } catch (DBException e) {
                    log.error(e);
                }
            }

        }
    }

    private void cacheTableInheritance(DBRProgressMonitor monitor) throws DBException {
        try (JDBCSession session = DBUtils.openMetaSession(monitor, this, "Load table inheritance info")) {
            try (JDBCPreparedStatement dbStat = session.prepareStatement(
                "SELECT i.inhrelid relid, pc.relnamespace parent_ns, pc.oid parent_oid, i.inhseqno\n" +
                    "FROM pg_catalog.pg_inherits i, pg_class rc, pg_class pc\n" +
                    "WHERE rc.oid=i.inhrelid AND rc.relnamespace=? AND pc.oid=i.inhparent")) {
                dbStat.setLong(1, getObjectId());
                try (JDBCResultSet dbResult = dbStat.executeQuery()) {
                    while (dbResult.next()) {
                        final long tableId = JDBCUtils.safeGetLong(dbResult, "relid");
                        final long parentSchemaId = JDBCUtils.safeGetLong(dbResult, "parent_ns");
                        final long parentTableId = JDBCUtils.safeGetLong(dbResult, "parent_oid");
                        PostgreSchema parentSchema = getDatabase().getSchema(monitor, parentSchemaId);
                        if (parentSchema == null) {
                            log.warn("Can't find parent table's schema '" + parentSchemaId + "'");
                            continue;
                        }
                        PostgreTableBase parentTable = parentSchema.getTable(monitor, parentTableId);
                        if (parentTable == null) {
                            log.warn("Can't find parent table '" + parentTableId + "' in '" + parentSchema.getName() + "'");
                            continue;
                        }
                        PostgreTableBase curTable = getTable(monitor, tableId);
                        if (curTable instanceof PostgreTable) {
                            int seqNum = JDBCUtils.safeGetInt(dbResult, "inhseqno");
                            ((PostgreTable) curTable).addSuperTableInheritance(parentTable, seqNum);
                        }
                    }
                }
                // No nullify all other tables inheritance
                for (PostgreTableBase table : getTables(monitor)) {
                    if (table instanceof PostgreTable) {
                        ((PostgreTable) table).nullifyEmptySuperTableInheritance();
                    }
                }
            } catch (SQLException e) {
                throw new DBCException(e, session.getExecutionContext());
            }
        }
    }

    @Override
    public synchronized DBSObject refreshObject(@NotNull DBRProgressMonitor monitor)
        throws DBException {
        return database.schemaCache.refreshObject(monitor, database, this);
    }

    @Override
    public boolean isSystem() {
        return
            isCatalogSchema() ||
                PostgreConstants.INFO_SCHEMA_NAME.equalsIgnoreCase(name) ||
                name.startsWith(PostgreConstants.SYSTEM_SCHEMA_PREFIX);
    }

    public boolean isUtility() {
        return isUtilitySchema(name);
    }

    public boolean isExternal() {
        return false;
    }

    public static boolean isUtilitySchema(String schema) {
        return schema.startsWith(PostgreConstants.TOAST_SCHEMA_PREFIX) ||
            schema.startsWith(PostgreConstants.TEMP_SCHEMA_PREFIX);
    }

    //@Property
    @Association
    public Collection<PostgreDataType> getDataTypes(DBRProgressMonitor monitor) throws DBException {
        List<PostgreDataType> types = new ArrayList<>();
        for (PostgreDataType dt : dataTypeCache.getAllObjects(monitor, this)) {
            if (dt.getParentObject() == this) {
                types.add(dt);
            }
        }
        DBUtils.orderObjects(types);
        return types;
    }

    @Override
    public String toString() {
        return name;
    }

    public boolean isPublicSchema() {
        return PostgreConstants.PUBLIC_SCHEMA_NAME.equals(name);
    }

    public boolean isCatalogSchema() {
        return PostgreConstants.CATALOG_SCHEMA_NAME.equals(name);
    }

    @Override
    public String getObjectDefinitionText(DBRProgressMonitor monitor, Map<String, Object> options) throws DBException {
        StringBuilder sql = new StringBuilder();
        sql.append("-- DROP SCHEMA ").append(DBUtils.getQuotedIdentifier(this)).append(";\n\n");
        sql.append("CREATE SCHEMA ").append(DBUtils.getQuotedIdentifier(this));
        PostgreRole owner = getOwner(monitor);
        if (owner != null) {
            sql.append(" AUTHORIZATION ").append(DBUtils.getQuotedIdentifier(owner));
        }
        sql.append(";\n");
        if (!CommonUtils.isEmpty(getDescription()) && CommonUtils.getOption(options, DBPScriptObject.OPTION_INCLUDE_COMMENTS)) {
            sql.append("\nCOMMENT ON SCHEMA ").append(DBUtils.getQuotedIdentifier(this))
                .append(" IS ").append(SQLUtils.quoteString(this, getDescription()));
            sql.append(";\n");
        }

        if (CommonUtils.getOption(options, DBPScriptObject.OPTION_INCLUDE_NESTED_OBJECTS)) {
            // Show DDL for all schema objects (do not include CREATE EXTENSION)
            monitor.beginTask("Cache schema", 1);
            cacheStructure(monitor, DBSObjectContainer.STRUCT_ALL);
            monitor.done();
/*
            Collection<PostgreExtension> extensions = getExtensions(monitor);
            for (PostgreExtension ext : extensions) {
                addDDLLine(sql, ext.getObjectDefinitionText(monitor, options));
            }
*/
            Collection<PostgreDataType> dataTypes = getDataTypes(monitor);
            monitor.beginTask("Load data types", dataTypes.size());
            for (PostgreDataType dataType : dataTypes) {
                addDDLLine(sql, dataType.getObjectDefinitionText(monitor, options));
                if (monitor.isCanceled()) {
                    break;
                }
                monitor.worked(1);
            }
            monitor.done();

            if (!monitor.isCanceled()) {
                Collection<PostgreTableBase> tablesOrViews = getTableCache().getAllObjects(monitor, this);

                List<PostgreTableBase> allTables = new ArrayList<>();
                for (PostgreTableBase tableOrView : tablesOrViews) {
                    monitor.subTask(tableOrView.getName());
                    if (tableOrView instanceof PostgreSequence) {
                        addDDLLine(sql, tableOrView.getObjectDefinitionText(monitor, options));
                    } else {
                        allTables.add(tableOrView);
                    }
                }
                DBStructUtils.generateTableListDDL(monitor, sql, allTables, options, false);
                monitor.done();
            }
            if (!monitor.isCanceled()) {
                Collection<PostgreProcedure> procedures = getProcedures(monitor);
                monitor.beginTask("Load procedures", procedures.size());
                for (PostgreProcedure procedure : procedures) {
                    monitor.subTask(procedure.getName());
                    addDDLLine(sql, procedure.getObjectDefinitionText(monitor, options));
                    monitor.worked(1);
                    if (monitor.isCanceled()) {
                        break;
                    }
                }
                monitor.done();
            }
        }

        List<DBEPersistAction> actions = new ArrayList<>();
        PostgreUtils.getObjectGrantPermissionActions(monitor, this, actions, options);
        if (!actions.isEmpty()) {
            sql.append("\n\n");
            sql.append(SQLUtils.generateScript(getDataSource(), actions.toArray(new DBEPersistAction[0]), false));
        }


        return sql.toString();
    }

    private void addDDLLine(StringBuilder sql, String ddl) {
        if (!CommonUtils.isEmpty(ddl)) {
            sql.append("\n").append(ddl);
        }
    }

    @Override
    public void setObjectDefinitionText(String sourceText) throws DBException {
        throw new DBException("Schema DDL is read-only");
    }

    @Override
    public boolean isStatisticsCollected() {
        return hasStatistics || !getDataSource().getServerType().supportsTableStatistics();
    }

    void resetStatistics() {
        this.hasStatistics = false;
    }

    @Override
    public void collectObjectStatistics(DBRProgressMonitor monitor, boolean totalSizeOnly, boolean forceRefresh) throws DBException {
        if (!getDataSource().getServerType().supportsTableStatistics() || hasStatistics && !forceRefresh) {
            return;
        }
        try (DBCSession session = DBUtils.openMetaSession(monitor, this, "Read relation statistics")) {
            try (JDBCPreparedStatement dbStat = ((JDBCSession)session).prepareStatement(
                "select c.oid," +
                    "pg_catalog.pg_total_relation_size(c.oid) as total_rel_size," +
                    "pg_catalog.pg_relation_size(c.oid) as rel_size\n" +
                    "FROM pg_class c\n" +
                    "WHERE c.relnamespace=?"))
            {
                dbStat.setLong(1, getObjectId());
                try (JDBCResultSet dbResult = dbStat.executeQuery()) {
                    while (dbResult.next()) {
                        long tableId = dbResult.getLong(1);
                        PostgreTableBase table = getTable(monitor, tableId);
                        if (table instanceof PostgreTableReal) {
                            ((PostgreTableReal) table).fetchStatistics(dbResult);
                        }
                    }
                }
            } catch (SQLException e) {
                throw new DBCException("Error reading schema relation statistics", e);
            }
        } finally {
            hasStatistics = true;
        }
    }

    @Override
    public boolean supportsObjectDefinitionOption(String option) {
        return DBPScriptObject.OPTION_INCLUDE_PERMISSIONS.equals(option) || DBPScriptObject.OPTION_INCLUDE_COMMENTS.equals(option)
               || DBPScriptObject.OPTION_INCLUDE_NESTED_OBJECTS.equals(option);
    }

<<<<<<< HEAD
    private void readSchemaInfo(DBRProgressMonitor monitor) {
=======
    public void readSchemaInfo(DBRProgressMonitor monitor) {
>>>>>>> 70bae643
        try (JDBCSession session = DBUtils.openUtilSession(monitor, this, "Read schema id")) {
            try (JDBCPreparedStatement dbStat = session.prepareStatement(
                    "SELECT s.oid as schema_id\n" +
                            "from pg_catalog.pg_namespace s\n" +
<<<<<<< HEAD
                            "join pg_catalog.pg_user u on u.usesysid = s.nspowner\n" +
=======
>>>>>>> 70bae643
                            "WHERE s.nspname =?"))
            {
                dbStat.setString(1, getName());
                try (JDBCResultSet dbResult = dbStat.executeQuery()) {
                    if (dbResult.next()) {
                        oid = dbResult.getLong(1);
<<<<<<< HEAD
                    } else {
                        oid = 0L;
=======
>>>>>>> 70bae643
                    }
                }
            }
        } catch (SQLException e) {
            log.debug("Error reading schema information ", e);
        }
    }

    class ExtensionCache extends JDBCObjectCache<PostgreSchema, PostgreExtension> {

        @NotNull
        @Override
        protected JDBCStatement prepareObjectsStatement(@NotNull JDBCSession session, @NotNull PostgreSchema owner)
            throws SQLException {
            final JDBCPreparedStatement dbStat = session.prepareStatement(
                    "SELECT \n" + 
                    " e.oid,\n" + 
                    " cfg.tbls,\n" +
                    " e.* \n" + 
                    "FROM \n" + 
                    " pg_catalog.pg_extension e \n" + 
                    " join pg_namespace n on n.oid =e.extnamespace\n" +
                    " left join  (\n" + 
                    "         select\n" + 
                    "            ARRAY_AGG(ns.nspname || '.' ||  cls.relname) tbls, oid_ext\n" + 
                    "          from\n" + 
                    "            (\n" + 
                    "            select\n" + 
                    "                unnest(e1.extconfig) oid , e1.oid oid_ext\n" + 
                    "            from\n" + 
                    "                pg_catalog.pg_extension e1 ) c \n" + 
                    "                join    pg_class cls on cls.oid = c.oid \n" + 
                    "                join pg_namespace ns on ns.oid = cls.relnamespace\n" + 
                    "            group by oid_ext        \n" + 
                    "         ) cfg on cfg.oid_ext = e.oid\n" + 
                    "\nWHERE e.extnamespace=?\n" +
                    "ORDER BY e.oid"  
            );
            dbStat.setLong(1, PostgreSchema.this.getObjectId());
            return dbStat;
        }

        @Override
        protected PostgreExtension fetchObject(@NotNull JDBCSession session, @NotNull PostgreSchema owner, @NotNull JDBCResultSet dbResult)
            throws SQLException, DBException {
            //return new PostgreExtension(owner, dbResult);
            return null;
        }
    }

    class AggregateCache extends JDBCObjectCache<PostgreSchema, PostgreAggregate> {

        @NotNull
        @Override
        protected JDBCStatement prepareObjectsStatement(@NotNull JDBCSession session, @NotNull PostgreSchema owner)
            throws SQLException {
            final JDBCPreparedStatement dbStat = session.prepareStatement(
                "SELECT p.oid AS proc_oid,p.proname AS proc_name,a.*\n" +
                    "FROM pg_catalog.pg_aggregate a,pg_catalog.pg_proc p\n" +
                    "WHERE p.oid=a.aggfnoid AND p.pronamespace=?\n" +
                    "ORDER BY p.proname"
            );
            dbStat.setLong(1, PostgreSchema.this.getObjectId());
            return dbStat;
        }

        @Override
        protected PostgreAggregate fetchObject(@NotNull JDBCSession session, @NotNull PostgreSchema owner, @NotNull JDBCResultSet dbResult)
            throws SQLException, DBException
        {
            return new PostgreAggregate(owner, dbResult);
        }
    }

    public class TableCache extends JDBCStructLookupCache<PostgreTableContainer, PostgreTableBase, PostgreTableColumn> {

        protected TableCache() {
            super("relname");
            setListOrderComparator(DBUtils.nameComparator());
        }

        @NotNull
        @Override
        public JDBCStatement prepareLookupStatement(@NotNull JDBCSession session, @NotNull PostgreTableContainer container, @Nullable PostgreTableBase object, @Nullable String objectName) throws SQLException {
            StringBuilder sql = new StringBuilder();
            sql.append("SELECT c.oid,c.*,d.description");
            if (getDataSource().isServerVersionAtLeast(10, 0)) {
                sql.append(",pg_catalog.pg_get_expr(c.relpartbound, c.oid) as partition_expr,  pg_catalog.pg_get_partkeydef(c.oid) as partition_key ");
            }
            sql.append("\nFROM pg_catalog.pg_class c\n")
                .append("LEFT OUTER JOIN pg_catalog.pg_description d ON d.objoid=c.oid AND d.objsubid=0 AND d.classoid='pg_class'::regclass\n")
                .append("WHERE c.relnamespace=? AND c.relkind not in ('i','I','c')")
                .append(object == null && objectName == null ? "" : " AND relname=?");
            final JDBCPreparedStatement dbStat = session.prepareStatement(sql.toString());
            dbStat.setLong(1, getObjectId());
            if (object != null || objectName != null)
                dbStat.setString(2, object != null ? object.getName() : objectName);
            return dbStat;
        }

        @Override
        protected PostgreTableBase fetchObject(@NotNull JDBCSession session, @NotNull PostgreTableContainer container, @NotNull JDBCResultSet dbResult)
            throws SQLException, DBException
        {
            final String kindString = getDataSource().isServerVersionAtLeast(10, 0) 
                                      && JDBCUtils.safeGetString(dbResult, "relkind").equals(PostgreClass.RelKind.r.getCode()) 
                                      && JDBCUtils.safeGetBoolean(dbResult, "relispartition") 
                                      ? PostgreClass.RelKind.R.getCode() : JDBCUtils.safeGetString(dbResult, "relkind");
            
            PostgreClass.RelKind kind = PostgreClass.RelKind.valueOf(kindString);
            return container.getDataSource().getServerType().createRelationOfClass(PostgreSchema.this, kind, dbResult);
        }

        protected JDBCStatement prepareChildrenStatement(@NotNull JDBCSession session, @NotNull PostgreTableContainer container)
            throws SQLException {
            String sql = "SELECT c.relname,a.*,pg_catalog.pg_get_expr(ad.adbin, ad.adrelid, true) as def_value,dsc.description" +
                getTableColumnsQueryExtraParameters(container.getSchema(), null) +
                "\nFROM pg_catalog.pg_attribute a" +
                "\nINNER JOIN pg_catalog.pg_class c ON (a.attrelid=c.oid)" +
                "\nLEFT OUTER JOIN pg_catalog.pg_attrdef ad ON (a.attrelid=ad.adrelid AND a.attnum = ad.adnum)" +
                "\nLEFT OUTER JOIN pg_catalog.pg_description dsc ON (c.oid=dsc.objoid AND a.attnum = dsc.objsubid)" +
                "\nWHERE NOT a.attisdropped AND c.relnamespace=? AND c.relkind not in ('i','I','c')  ORDER BY a.attnum";

            JDBCPreparedStatement dbStat = session.prepareStatement(sql);
            dbStat.setLong(1, PostgreSchema.this.getObjectId());
            return dbStat;
        }

        @Override
        protected JDBCStatement prepareChildrenStatement(@NotNull JDBCSession session, @NotNull PostgreTableContainer container, @Nullable PostgreTableBase forTable)
            throws SQLException {
            if (forTable == null) {
                return prepareChildrenStatement(session, container);
            }

            JDBCPreparedStatement dbStat = session.prepareStatement(
                "SELECT c.relname,a.*,pg_catalog.pg_get_expr(ad.adbin, ad.adrelid, true) as def_value,dsc.description" +
                    getTableColumnsQueryExtraParameters(container.getSchema(), forTable) +
                    "\nFROM pg_catalog.pg_attribute a" +
                    "\nINNER JOIN pg_catalog.pg_class c ON (a.attrelid=c.oid)" +
                    "\nLEFT OUTER JOIN pg_catalog.pg_attrdef ad ON (a.attrelid=ad.adrelid AND a.attnum = ad.adnum)" +
                    "\nLEFT OUTER JOIN pg_catalog.pg_description dsc ON (c.oid=dsc.objoid AND a.attnum = dsc.objsubid)" +
                    "\nWHERE NOT a.attisdropped AND c.oid=? ORDER BY a.attnum");
            dbStat.setLong(1, forTable.getObjectId());
            return dbStat;
        }

        @Override
        protected PostgreTableColumn fetchChild(@NotNull JDBCSession session, @NotNull PostgreTableContainer container, @NotNull PostgreTableBase table, @NotNull JDBCResultSet dbResult)
            throws SQLException, DBException {
            try {
                return container.getDataSource().getServerType().createTableColumn(session.getProgressMonitor(), PostgreSchema.this, table, dbResult);
            } catch (DBException e) {
                log.warn("Error reading attribute info", e);
                return null;
            }
        }

    }

    protected String getTableColumnsQueryExtraParameters(PostgreTableContainer owner, PostgreTableBase forTable) {
        return "";
    }

    /**
     * Constraint cache implementation
     */
    public class ConstraintCache extends JDBCCompositeCache<PostgreTableContainer, PostgreTableBase, PostgreTableConstraintBase, PostgreTableConstraintColumn> {
        protected ConstraintCache() {
            super(getTableCache(), PostgreTableBase.class, "tabrelname", "conname");
        }

        @NotNull
        @Override
        protected JDBCStatement prepareObjectsStatement(JDBCSession session, PostgreTableContainer container, PostgreTableBase forParent) throws SQLException {
            StringBuilder sql = new StringBuilder(
                "SELECT c.oid,c.*,t.relname as tabrelname,rt.relnamespace as refnamespace,d.description" +
                    (getDataSource().getServerType().supportsPGConstraintExpressionColumn() ? ", null as consrc_copy" : ", case when c.contype='c' then \"substring\"(pg_get_constraintdef(c.oid), 7) else null end consrc_copy") +
                    "\nFROM pg_catalog.pg_constraint c" +
                    "\nINNER JOIN pg_catalog.pg_class t ON t.oid=c.conrelid" +
                    "\nLEFT OUTER JOIN pg_catalog.pg_class rt ON rt.oid=c.confrelid" +
                    "\nLEFT OUTER JOIN pg_catalog.pg_description d ON d.objoid=c.oid AND d.objsubid=0 AND d.classoid='pg_constraint'::regclass" +
                    "\nWHERE ");
            if (forParent == null) {
                sql.append("t.relnamespace=?");
            } else {
                sql.append("c.conrelid=?");
            }
            sql.append("\nORDER BY c.oid");
            JDBCPreparedStatement dbStat = session.prepareStatement(sql.toString());
            if (forParent == null) {
                dbStat.setLong(1, container.getSchema().getObjectId());
            } else {
                dbStat.setLong(1, forParent.getObjectId());
            }
            return dbStat;
        }

        @Nullable
        @Override
        protected PostgreTableConstraintBase fetchObject(JDBCSession session, PostgreTableContainer container, PostgreTableBase table, String childName, JDBCResultSet resultSet) throws SQLException, DBException {
            String name = JDBCUtils.safeGetString(resultSet, "conname");
            String type = JDBCUtils.safeGetString(resultSet, "contype");
            if (type == null) {
                log.warn("Null constraint type");
                return null;
            }
            DBSEntityConstraintType constraintType;
            switch (type) {
                case "c":
                    constraintType = DBSEntityConstraintType.CHECK;
                    break;
                case "f":
                    constraintType = DBSEntityConstraintType.FOREIGN_KEY;
                    break;
                case "p":
                    constraintType = DBSEntityConstraintType.PRIMARY_KEY;
                    break;
                case "u":
                    constraintType = DBSEntityConstraintType.UNIQUE_KEY;
                    break;
                case "t":
                    constraintType = PostgreConstants.CONSTRAINT_TRIGGER;
                    break;
                case "x":
                    constraintType = PostgreConstants.CONSTRAINT_EXCLUSIVE;
                    break;
                default:
                    log.warn("Unsupported PG constraint type: " + type);
                    return null;
            }
            try {
                if (constraintType == DBSEntityConstraintType.FOREIGN_KEY) {
                    return new PostgreTableForeignKey(table, name, resultSet);
                } else {
                    return new PostgreTableConstraint(table, name, constraintType, resultSet);
                }
            } catch (DBException e) {
                log.error(e);
                return null;
            }
        }

        @Nullable
        @Override
        protected PostgreTableConstraintColumn[] fetchObjectRow(JDBCSession session, PostgreTableBase table, PostgreTableConstraintBase constraint, JDBCResultSet resultSet)
            throws SQLException, DBException {
            Object keyNumbers = JDBCUtils.safeGetArray(resultSet, "conkey");
            if (keyNumbers == null) {
                return null;
            }
            final DBRProgressMonitor monitor = resultSet.getSession().getProgressMonitor();
            if (constraint instanceof PostgreTableForeignKey) {
                final PostgreTableForeignKey foreignKey = (PostgreTableForeignKey) constraint;
                final PostgreTableBase refTable = foreignKey.getAssociatedEntity();
                if (refTable == null) {
                    log.warn("Unresolved reference table of '" + foreignKey.getName() + "'");
                    return null;
                }
                Object keyRefNumbers = JDBCUtils.safeGetArray(resultSet, "confkey");
                Collection<? extends PostgreTableColumn> attributes = table.getAttributes(monitor);
                Collection<? extends PostgreTableColumn> refAttributes = refTable.getAttributes(monitor);
                assert attributes != null && refAttributes != null;
                int colCount = Array.getLength(keyNumbers);
                int refColCount = Array.getLength(keyRefNumbers);
                PostgreTableForeignKeyColumn[] fkCols = new PostgreTableForeignKeyColumn[colCount];
                for (int i = 0; i < colCount; i++) {
                    Number colNumber = (Number) Array.get(keyNumbers, i); // Column number - 1-based
                    if (i >= refColCount) {
                        log.debug("Number of foreign columns is less than constraint columns (" + refColCount + " < " + colCount + ") in " + constraint.getFullyQualifiedName(DBPEvaluationContext.DDL));
                        break;
                    }
                    Number colRefNumber = (Number) Array.get(keyRefNumbers, i);
                    final PostgreTableColumn attr = PostgreUtils.getAttributeByNum(attributes, colNumber.intValue());
                    final PostgreTableColumn refAttr = PostgreUtils.getAttributeByNum(refAttributes, colRefNumber.intValue());
                    if (attr == null) {
                        log.warn("Bad foreign key attribute index: " + colNumber);
                        continue;
                    }
                    if (refAttr == null) {
                        log.warn("Bad reference table '" + refTable + "' attribute index: " + colNumber);
                        continue;
                    }
                    PostgreTableForeignKeyColumn cCol = new PostgreTableForeignKeyColumn(foreignKey, attr, i, refAttr);
                    fkCols[i] = cCol;
                }
                return fkCols;

            } else {
                Collection<? extends PostgreTableColumn> attributes = table.getAttributes(monitor);
                assert attributes != null;
                int colCount = Array.getLength(keyNumbers);
                PostgreTableConstraintColumn[] cols = new PostgreTableConstraintColumn[colCount];
                for (int i = 0; i < colCount; i++) {
                    Number colNumber = (Number) Array.get(keyNumbers, i); // Column number - 1-based
                    final PostgreAttribute attr = PostgreUtils.getAttributeByNum(attributes, colNumber.intValue());
                    if (attr == null) {
                        log.warn("Bad constraint attribute index: " + colNumber);
                        continue;
                    }
                    PostgreTableConstraintColumn cCol = new PostgreTableConstraintColumn(constraint, attr, i);
                    cols[i] = cCol;
                }
                return cols;
            }
        }

        @Override
        protected void cacheChildren(DBRProgressMonitor monitor, PostgreTableConstraintBase object, List<PostgreTableConstraintColumn> children) {
            object.cacheAttributes(monitor, children, false);
        }

        @Override
        protected void cacheChildren2(DBRProgressMonitor monitor, PostgreTableConstraintBase object, List<PostgreTableConstraintColumn> children) {
            object.cacheAttributes(monitor, children, true);
        }
    }

    /**
     * Index cache implementation
     */
    class IndexCache extends JDBCCompositeCache<PostgreTableContainer, PostgreTableBase, PostgreIndex, PostgreIndexColumn> {
        protected IndexCache() {
            super(getTableCache(), PostgreTableBase.class, "tabrelname", "relname");
        }

        @NotNull
        @Override
        protected JDBCStatement prepareObjectsStatement(JDBCSession session, PostgreTableContainer container, PostgreTableBase forTable)
            throws SQLException {
            boolean supportsExprIndex = getDataSource().isServerVersionAtLeast(7, 4);
            StringBuilder sql = new StringBuilder();
            sql.append(
                "SELECT i.*,i.indkey as keys,c.relname,c.relnamespace,c.relam,c.reltablespace,tc.relname as tabrelname,dsc.description");
            if (supportsExprIndex) {
                sql.append(",pg_catalog.pg_get_expr(i.indpred, i.indrelid) as pred_expr");
                sql.append(",pg_catalog.pg_get_expr(i.indexprs, i.indrelid, true) as expr");
            }
            if (getDataSource().getServerType().supportsRelationSizeCalc()) {
                sql.append(",pg_catalog.pg_relation_size(i.indexrelid) as index_rel_size");
                sql.append(",pg_catalog.pg_stat_get_numscans(i.indexrelid) as index_num_scans");
            }
            sql.append(
                "\nFROM pg_catalog.pg_index i" +
                    "\nINNER JOIN pg_catalog.pg_class c ON c.oid=i.indexrelid" +
                    "\nINNER JOIN pg_catalog.pg_class tc ON tc.oid=i.indrelid" +
                    "\nLEFT OUTER JOIN pg_catalog.pg_description dsc ON i.indexrelid=dsc.objoid" +
                    "\nWHERE ");
            if (forTable != null) {
                sql.append(" i.indrelid=?");
            } else {
                sql.append(" c.relnamespace=?");
            }
            //sql.append(" AND NOT i.indisprimary");
            sql.append(" ORDER BY c.relname");

            JDBCPreparedStatement dbStat = session.prepareStatement(sql.toString());
            if (forTable != null) {
                dbStat.setLong(1, forTable.getObjectId());
            } else {
                dbStat.setLong(1, PostgreSchema.this.getObjectId());
            }
            return dbStat;
        }

        @Nullable
        @Override
        protected PostgreIndex fetchObject(JDBCSession session, PostgreTableContainer container, PostgreTableBase parent, String indexName, JDBCResultSet dbResult)
            throws SQLException, DBException {
            return new PostgreIndex(
                session.getProgressMonitor(),
                parent,
                indexName,
                dbResult);
        }

        @Nullable
        @Override
        protected PostgreIndexColumn[] fetchObjectRow(
            JDBCSession session,
            PostgreTableBase parent, PostgreIndex object, JDBCResultSet dbResult)
            throws SQLException, DBException {
            long[] keyNumbers = PostgreUtils.getIdVector(JDBCUtils.safeGetObject(dbResult, "keys"));
            if (keyNumbers == null) {
                return null;
            }
            long[] indColClasses = PostgreUtils.getIdVector(JDBCUtils.safeGetObject(dbResult, "indclass"));
            int[] keyOptions = PostgreUtils.getIntVector(JDBCUtils.safeGetObject(dbResult, "indoption"));
            String expr = JDBCUtils.safeGetString(dbResult, "expr");
            Collection<? extends PostgreTableColumn> attributes = parent.getAttributes(dbResult.getSession().getProgressMonitor());
            assert attributes != null;
            PostgreAccessMethod accessMethod = object.getAccessMethod(session.getProgressMonitor());

            PostgreIndexColumn[] result = new PostgreIndexColumn[keyNumbers.length];
            for (int i = 0; i < keyNumbers.length; i++) {
                long colNumber = keyNumbers[i];
                String attrExpression = null;
                final PostgreAttribute attr = PostgreUtils.getAttributeByNum(attributes, (int) colNumber);
                if (attr == null) {
                    if (colNumber == 0 && expr != null) {
                        // It's ok, function index or something
                        attrExpression = JDBCUtils.queryString(session, "select pg_catalog.pg_get_indexdef(?, ?, true)", object.getObjectId(), i + 1);
                    } else {
                        log.warn("Bad index attribute index: " + colNumber);
                    }
                }
                int options = keyOptions == null || keyOptions.length < keyNumbers.length ? 0 : keyOptions[i];
                long colOpClass = indColClasses == null || indColClasses.length < keyNumbers.length ? 0 : indColClasses[i];

                // https://stackoverflow.com/questions/18121103/how-to-get-the-index-column-orderasc-desc-nulls-first-from-postgresql
                // We can't rely on pg_am flags anymore because they awere removed in 9.6+
                boolean isAscending =  (options & 1) == 0;

                PostgreIndexColumn col = new PostgreIndexColumn(
                    object,
                    attr,
                    attrExpression,
                    i,
                    isAscending,
                    colOpClass,
                    false);
                result[i] = col;
            }
            return result;
        }

        @Override
        protected void cacheChildren(DBRProgressMonitor monitor, PostgreIndex index, List<PostgreIndexColumn> rows) {
            index.setColumns(rows);
        }
    }

    /**
     * Procedures cache implementation
     */
    public static class ProceduresCache extends JDBCObjectLookupCache<PostgreSchema, PostgreProcedure> {

        public ProceduresCache() {
            super();
        }

        @NotNull
        @Override
        public JDBCStatement prepareLookupStatement(@NotNull JDBCSession session, @NotNull PostgreSchema owner, @Nullable PostgreProcedure object, @Nullable String objectName) throws SQLException {
            PostgreServerExtension serverType = owner.getDataSource().getServerType();
            String oidColumn = serverType.getProceduresOidColumn(); // Hack for Redshift SP support
            JDBCPreparedStatement dbStat = session.prepareStatement(
                "SELECT p." + oidColumn + ",p.*," +
                    (session.getDataSource().isServerVersionAtLeast(8, 4) ? "pg_catalog.pg_get_expr(p.proargdefaults, 0)" : "NULL") + " as arg_defaults,d.description\n" +
                    "FROM pg_catalog." + serverType.getProceduresSystemTable() + " p\n" +
                    "LEFT OUTER JOIN pg_catalog.pg_description d ON d.objoid=p." + oidColumn + "\n" +
                    "WHERE p.pronamespace=?" +
                    (object == null ? "" : " AND p." + oidColumn + "=?") +
                    "\nORDER BY p.proname"
            );
            dbStat.setLong(1, owner.getObjectId());
            if (object != null) {
                dbStat.setLong(2, object.getObjectId());
            }
            return dbStat;
        }

        @Override
        protected PostgreProcedure fetchObject(@NotNull JDBCSession session, @NotNull PostgreSchema owner, @NotNull JDBCResultSet dbResult)
            throws SQLException, DBException {
            return new PostgreProcedure(session.getProgressMonitor(), owner, dbResult);
        }

    }

}<|MERGE_RESOLUTION|>--- conflicted
+++ resolved
@@ -614,30 +614,17 @@
                || DBPScriptObject.OPTION_INCLUDE_NESTED_OBJECTS.equals(option);
     }
 
-<<<<<<< HEAD
-    private void readSchemaInfo(DBRProgressMonitor monitor) {
-=======
     public void readSchemaInfo(DBRProgressMonitor monitor) {
->>>>>>> 70bae643
         try (JDBCSession session = DBUtils.openUtilSession(monitor, this, "Read schema id")) {
             try (JDBCPreparedStatement dbStat = session.prepareStatement(
                     "SELECT s.oid as schema_id\n" +
                             "from pg_catalog.pg_namespace s\n" +
-<<<<<<< HEAD
-                            "join pg_catalog.pg_user u on u.usesysid = s.nspowner\n" +
-=======
->>>>>>> 70bae643
                             "WHERE s.nspname =?"))
             {
                 dbStat.setString(1, getName());
                 try (JDBCResultSet dbResult = dbStat.executeQuery()) {
                     if (dbResult.next()) {
                         oid = dbResult.getLong(1);
-<<<<<<< HEAD
-                    } else {
-                        oid = 0L;
-=======
->>>>>>> 70bae643
                     }
                 }
             }
